# Opening (and closing!) a window

Let's start a new project:

`amethyst new pong`

If you run this project with `cargo run`, you'll end up with a window titled
"pong" that renders a really delightful shade of green. Press `Esc` to quit. If
you're having trouble getting the project to run, double check the
[Getting Started][gs] guide.

We've opened and closed a window, so we're basically done! But let's write this
functionality ourselves so we're sure we know what's going on.

**In `src` there's a `main.rs` file. Delete everything in that file, then add these imports:**

```rust,ignore
extern crate amethyst;

use amethyst::input::{is_close_requested, is_key_down};
<<<<<<< HEAD
use amethyst::renderer::{DisplayConfig, DrawSprite, Event, KeyboardInput,
                         Pipeline, RenderBundle, Stage, VirtualKeyCode,
                         WindowEvent};
=======
use amethyst::prelude::*;
use amethyst::renderer::{DisplayConfig, DrawFlat, Event, Pipeline,
                         PosTex, RenderBundle, Stage, VirtualKeyCode};
>>>>>>> 76bbe5ba
```

We'll be learning more about these as we go through this tutorial. The prelude
includes the basic (and most important) types like `Application`, `World`, and
`State`.

Now we create our core game struct:

```rust,ignore
pub struct Pong;
```

We'll be implementing the [`State`][st] trait on this struct, which is used by
Amethyst's state machine to start, stop, and update the game. But for now we'll
just implement two methods:

```rust,ignore
impl<'a, 'b> State<GameData<'a, 'b>> for Pong {
    fn handle_event(&mut self, _: StateData<GameData>, event: Event) -> Trans<GameData<'a, 'b>> {
        if is_close_requested(&event) || is_key_down(&event, VirtualKeyCode::Escape) {
            Trans::Quit
        } else {
            Trans::None
        }
    }

    fn update(&mut self, data: StateData<GameData>) -> Trans<GameData<'a, 'b>> {
        data.data.update(&data.world);
        Trans::None
    }
}
```

The `handle_event` method is executed for every event before updating, and it's
used to react to events. It returns a `Trans`, which is an enum of state machine
transitions. In this case, we're watching for the Escape keycode, and the
`CloseRequested` event from the Window. If we receive it, we'll return
`Trans::Quit` which will be used to clean up the `State` and close the application.
All other keyboard input is ignored for now.

The `update` method is executed after events have happened.  In this instance
we're just using it to execute our dispatcher.  More on that later.

Now that we know we can quit, let's add some code to actually get things
started! We'll start with our `main` function, and we'll have it return a
`Result` so that we can use `?`. This will allow us to automatically exit
if any errors occur during setup.

```rust,ignore
fn main() -> amethyst::Result<()> {

    // We'll put the rest of the code here.

    Ok(())
}
```

Inside `main()` we first start the amethyst logger with a default `LoggerConfig`
so we can see errors, warnings and debug messages while the program is running.

```rust,ignore
amethyst::start_logger(Default::default());
```

After the logger is started, we define a path for our display_config.ron file
and load it.

```rust,ignore
let path = "./resources/display_config.ron";

let config = DisplayConfig::load(&path);
```

This .ron file was automatically generated by `amethyst new`. If you didn't use
`amethyst new`, now would be a good time to create this config file inside a
folder named resources. If you already have this file, we have some changes to
make, anyway:

```rust,ignore
(
  title: "Pong!",
  dimensions: Some((500, 500)),
  max_dimensions: None,
  min_dimensions: None,
  fullscreen: false,
  multisampling: 0,
  visibility: true,
  vsync: true,
)
```

This will set the default window dimensions to 500 x 500, and make the title bar
say "Pong!" instead of the sad, lowercase default of "pong".

Now, back inside our `main()` function in main.rs, let's copy and paste some
rendering code so we can keep moving. We'll cover rendering in more depth later
in this tutorial.

```rust,ignore
let pipe = Pipeline::build().with_stage(
    Stage::with_backbuffer()
        .clear_target([0.0, 0.0, 0.0, 1.0], 1.0)
        .with_pass(DrawSprite::new()),
);
```

The important thing to know right now is that this renders a black background.
If you want a different color you can tweak the RGBA values inside the
`.clear_target` method. Values range from 0.0 to 1.0, so to get that cool green
color we started with back, for instance, you can try
`[0.00196, 0.23726, 0.21765, 1.0]`.

Now let's pack everything up and run it:

```rust,ignore
let game_data = GameDataBuilder::default().with_bundle(RenderBundle::new(pipe, Some(config)))?;
let mut game = Application::new("./", Pong, game_data)?;
game.run();
Ok(())
```

We've discovered Amethyst's root object: [Application][ap]. It binds the OS
event loop, state machines, timers and other core components in a central place.
Here we're creating a new `RenderBundle`, adding the `Pipeline` we created,
along with our config, and building. There is also a helper function
`with_basic_renderer` on `GameDataBuilder` that you can use to create your
`Pipeline` and `RenderBundle`, that performs most of the actions above. In the
full `pong` example in the `Amethyst` repository that function is used instead.

Then we call `.run()` on `game` which begins the gameloop. The game will
continue to run until our `State` returns `Trans::Quit`, or when all states have
been popped off the state machine's stack.

Finally, let's create a `texture` folder in the root of the project. This
will contain the [spritesheet texture][ss] `pong_spritesheet.png` we will need
to render the elements of the game.

Success! Now we should be able to compile and run this code and get a window.
It should look something like this:

![Step one](../images/pong_tutorial/pong_01.png)


[st]: https://www.amethyst.rs/doc/master/doc/amethyst/trait.State.html
[ap]: https://www.amethyst.rs/doc/master/doc/amethyst/struct.Application.html
[gs]: ../getting-started.html
[ss]: ../images/pong_tutorial/pong_spritesheet.png<|MERGE_RESOLUTION|>--- conflicted
+++ resolved
@@ -18,15 +18,9 @@
 extern crate amethyst;
 
 use amethyst::input::{is_close_requested, is_key_down};
-<<<<<<< HEAD
-use amethyst::renderer::{DisplayConfig, DrawSprite, Event, KeyboardInput,
-                         Pipeline, RenderBundle, Stage, VirtualKeyCode,
-                         WindowEvent};
-=======
 use amethyst::prelude::*;
-use amethyst::renderer::{DisplayConfig, DrawFlat, Event, Pipeline,
-                         PosTex, RenderBundle, Stage, VirtualKeyCode};
->>>>>>> 76bbe5ba
+use amethyst::renderer::{DisplayConfig, DrawSprite, Event, Pipeline,
+                         RenderBundle, Stage, VirtualKeyCode};
 ```
 
 We'll be learning more about these as we go through this tutorial. The prelude
@@ -142,7 +136,8 @@
 Now let's pack everything up and run it:
 
 ```rust,ignore
-let game_data = GameDataBuilder::default().with_bundle(RenderBundle::new(pipe, Some(config)))?;
+let game_data = GameDataBuilder::default()
+    .with_bundle(RenderBundle::new(pipe, Some(config)).with_sprite_sheet_processor())?;
 let mut game = Application::new("./", Pong, game_data)?;
 game.run();
 Ok(())
